import itertools
from typing import Iterable, Iterator, Callable, Optional, List
import logging
import os
import pathlib

import jsonpickle
from torch.utils.data import Dataset, IterableDataset

from allennlp.data.instance import Instance
from allennlp.data.vocabulary import Vocabulary
from allennlp.common import Tqdm, util
from allennlp.common.checks import ConfigurationError
from allennlp.common.registrable import Registrable

logger = logging.getLogger(__name__)


class AllennlpDataset(Dataset):
    def __init__(self, instances: List[Instance], vocab: Vocabulary = None):
        self.instances = instances
        self.vocab = vocab

    def __getitem__(self, idx):
        if self.vocab is not None:
            self.instances[idx].index_fields(self.vocab)
        return self.instances[idx]

    def __len__(self):
        return len(self.instances)

    def index_with(self, vocab: Vocabulary):
        self.vocab = vocab


class AllennlpLazyDataset(IterableDataset):
    def __init__(
        self,
        deserialize: Callable[[str], Instance] = None,
        serialize: Callable[[Instance], str] = None,
        vocab: Vocabulary = None,
    ) -> None:
        super().__init__()
        self.deserialize = deserialize
        self.serialize = serialize
        self.vocab = vocab

    def index_with(self, vocab: Vocabulary):
        self.vocab = vocab

    def __len__(self):
        """
        We rely in a couple of places that calling len on the dataloader
        (which in turn calls len on the dataset) doesn't raise an error.
        In the case that you have an IterableDataset and you call len, the pytorch dataloader
        actually spits out a warning - but we need actually calling it to not crash.
        """
        return 1


class _LazyInstances(AllennlpLazyDataset):
    """
    An `Iterable` that just wraps a thunk for generating instances and calls it for
    each call to `__iter__`.
    """

    def __init__(
        self,
        instance_generator: Callable[[str], Iterable[Instance]],
        file_path: str,
        cache_file: str = None,
        deserialize: Callable[[str], Instance] = None,
        serialize: Callable[[Instance], str] = None,
        vocab: Vocabulary = None,
    ) -> None:
        super().__init__(deserialize, serialize, vocab)
        self.instance_generator = instance_generator
        self.file_path = file_path
        self.cache_file = cache_file

    def __iter__(self) -> Iterator[Instance]:
        # Case 1: Use cached instances
        if self.cache_file is not None and os.path.exists(self.cache_file):
            with open(self.cache_file) as data_file:
                for line in data_file:
                    instance = self.deserialize(line)
                    if self.vocab is not None:
                        instance.index_fields(self.vocab)
                    yield instance

        # Case 2: Need to cache instances
        elif self.cache_file is not None:
            with open(self.cache_file, "w") as data_file:
                for instance in self.instance_generator(self.file_path):
                    data_file.write(self.serialize(instance))
                    data_file.write("\n")
                    if self.vocab is not None:
                        instance.index_fields(self.vocab)
                    yield instance
        # Case 3: No cache
        else:
            instances = self.instance_generator(self.file_path)
            if isinstance(instances, list):
                raise ConfigurationError(
                    "For a lazy dataset reader, _read() must return a generator"
                )
            for instance in instances:
                if self.vocab is not None:
                    instance.index_fields(self.vocab)
                yield instance


class _MaxLazyInstances(AllennlpLazyDataset):
    def __init__(self, inner: AllennlpLazyDataset, max_instances: int) -> None:
        super().__init__()
        self.inner = inner
        self.max_instances = max_instances

    def __iter__(self) -> Iterator[Instance]:
        return itertools.islice(iter(self.inner), self.max_instances)

    def index_with(self, vocab: Vocabulary):
        self.inner.index_with(vocab)

    def __len__(self):
        return len(self.inner)


class _DistributedLazyInstances(AllennlpLazyDataset):
    def __init__(self, inner: AllennlpLazyDataset) -> None:
        super().__init__()
        self.inner = inner

    def __iter__(self) -> Iterator[Instance]:
        from torch import distributed

<<<<<<< HEAD
=======
        logger.info(
            "Returning instances i%%%d==%d", distributed.get_world_size(), distributed.get_rank()
        )
>>>>>>> e52fea28
        return itertools.islice(
            iter(self.inner), distributed.get_rank(), None, distributed.get_world_size()
        )

    def index_with(self, vocab: Vocabulary):
        self.inner.index_with(vocab)

    def __len__(self):
        return len(self.inner)


class DatasetReader(Registrable):
    """
    A `DatasetReader` knows how to turn a file containing a dataset into a collection
    of `Instances`.  To implement your own, just override the `_read(file_path)` method
    to return an `Iterable` of the instances. This could be a list containing the instances
    or a lazy generator that returns them one at a time.

    All parameters necessary to _read the data apart from the filepath should be passed
    to the constructor of the `DatasetReader`.

    # Parameters

    lazy : `bool`, optional (default=`False`)
        If this is true, `instances()` will return an object whose `__iter__` method
        reloads the dataset each time it's called. Otherwise, `instances()` returns a list.
    cache_directory : `str`, optional (default=`None`)
        If given, we will use this directory to store a cache of already-processed `Instances` in
        every file passed to :func:`read`, serialized (by default, though you can override this) as
        one string-formatted `Instance` per line.  If the cache file for a given `file_path` exists,
        we read the `Instances` from the cache instead of re-processing the data (using
        :func:`_instances_from_cache_file`).  If the cache file does _not_ exist, we will _create_
        it on our first pass through the data (using :func:`_instances_to_cache_file`).

        IMPORTANT CAVEAT: It is the _caller's_ responsibility to make sure that this directory is
        unique for any combination of code and parameters that you use.  That is, if you pass a
        directory here, we will use any existing cache files in that directory _regardless of the
        parameters you set for this DatasetReader!_
<<<<<<< HEAD
    max_instances : `int`, optional (default=None)
        If given, will stop reading after this many instances. This is a useful setting for debugging.
        Setting this disables caching.
    manual_distributed_sharding: `bool`, optional (default=False)
=======
    max_instances : `int`, optional (default=`None`)
        If given, will stop reading after this many instances. This is a useful setting for debugging.
        Setting this disables caching.
    manual_distributed_sharding: `bool`, optional (default=`False`)
>>>>>>> e52fea28
        By default, when used in a distributed setting, `DatasetReader` makes sure that each
        worker process only receives a subset of the data. It does this by reading the whole
        dataset in each worker, but filtering out the instances that are not needed. If you
        can implement a faster mechanism that only reads part of the data, set this to True,
        and do the sharding yourself.
    """

    def __init__(
        self,
        lazy: bool = False,
        cache_directory: Optional[str] = None,
        max_instances: Optional[int] = None,
        manual_distributed_sharding: bool = False,
    ) -> None:
        self.lazy = lazy
        self.max_instances = max_instances
        if cache_directory:
            self._cache_directory = pathlib.Path(cache_directory)
            os.makedirs(self._cache_directory, exist_ok=True)
        else:
            self._cache_directory = None
        self.manual_distributed_sharding = manual_distributed_sharding

    def read(self, file_path: str) -> Dataset:
        """
        Returns an `Iterable` containing all the instances
        in the specified dataset.

        If `self.lazy` is False, this calls `self._read()`,
        ensures that the result is a list, then returns the resulting list.

        If `self.lazy` is True, this returns an object whose
        `__iter__` method calls `self._read()` each iteration.
        In this case your implementation of `_read()` must also be lazy
        (that is, not load all instances into memory at once), otherwise
        you will get a `ConfigurationError`.

        In either case, the returned `Iterable` can be iterated
        over multiple times. It's unlikely you want to override this function,
        but if you do your result should likewise be repeatedly iterable.
        """
        lazy = getattr(self, "lazy", None)

        if lazy is None:
            logger.warning(
                "DatasetReader.lazy is not set, "
                "did you forget to call the superclass constructor?"
            )

        if self._cache_directory:
            cache_file = self._get_cache_location_for_file_path(file_path)
        else:
            cache_file = None

        if lazy:
            lazy_instances: AllennlpLazyDataset = _LazyInstances(
                self._read,
                file_path,
                cache_file,
                self.deserialize_instance,
                self.serialize_instance,
            )
            if self.max_instances is not None:
                lazy_instances = _MaxLazyInstances(lazy_instances, self.max_instances)
            if not self.manual_distributed_sharding and util.is_distributed():
                lazy_instances = _DistributedLazyInstances(lazy_instances)
            return lazy_instances
        else:
            # First we read the instances, either from a cache or from the original file.
            if cache_file and os.path.exists(cache_file):
                instances = self._instances_from_cache_file(cache_file)
            else:
                instances = self._read(file_path)

            if self.max_instances is not None:
                if isinstance(instances, list):
                    instances = instances[: self.max_instances]
                else:
                    instances = itertools.islice(instances, 0, self.max_instances)
            if not self.manual_distributed_sharding and util.is_distributed():
                from torch import distributed

<<<<<<< HEAD
=======
                logger.info(
                    "Returning instances i%%%d==%d",
                    distributed.get_world_size(),
                    distributed.get_rank(),
                )
>>>>>>> e52fea28
                instances = itertools.islice(
                    instances, distributed.get_rank(), None, distributed.get_world_size()
                )

            # Then some validation.
            if not isinstance(instances, list):
                instances = [instance for instance in Tqdm.tqdm(instances)]
            if not instances:
                raise ConfigurationError(
                    "No instances were read from the given filepath {}. "
                    "Is the path correct?".format(file_path)
                )

            # And finally we write to the cache if we need to.
            if (
                self.max_instances is None
                and not util.is_distributed()
                and cache_file is not None
                and not os.path.exists(cache_file)
            ):
                logger.info(f"Caching instances to {cache_file}")
                self._instances_to_cache_file(cache_file, instances)

            return AllennlpDataset(instances)

    def _get_cache_location_for_file_path(self, file_path: str) -> str:
        return str(self._cache_directory / util.flatten_filename(str(file_path)))

    def _read(self, file_path: str) -> Iterable[Instance]:
        """
        Reads the instances from the given file_path and returns them as an
        `Iterable` (which could be a list or could be a generator).
        You are strongly encouraged to use a generator, so that users can
        read a dataset in a lazy way, if they so choose.
        """
        raise NotImplementedError

    def _instances_from_cache_file(self, cache_filename: str) -> Iterable[Instance]:
        with open(cache_filename, "r") as cache_file:
            for line in cache_file:
                yield self.deserialize_instance(line.strip())

    def _instances_to_cache_file(self, cache_filename, instances) -> None:
        with open(cache_filename, "w") as cache:
            for instance in Tqdm.tqdm(instances):
                cache.write(self.serialize_instance(instance) + "\n")

    def text_to_instance(self, *inputs) -> Instance:
        """
        Does whatever tokenization or processing is necessary to go from textual input to an
        `Instance`.  The primary intended use for this is with a
        :class:`~allennlp.predictors.predictor.Predictor`, which gets text input as a JSON
        object and needs to process it to be input to a model.

        The intent here is to share code between :func:`_read` and what happens at
        model serving time, or any other time you want to make a prediction from new data.  We need
        to process the data in the same way it was done at training time.  Allowing the
        `DatasetReader` to process new text lets us accomplish this, as we can just call
        `DatasetReader.text_to_instance` when serving predictions.

        The input type here is rather vaguely specified, unfortunately.  The `Predictor` will
        have to make some assumptions about the kind of `DatasetReader` that it's using, in order
        to pass it the right information.
        """
        raise NotImplementedError

    def serialize_instance(self, instance: Instance) -> str:
        """
        Serializes an `Instance` to a string.  We use this for caching the processed data.

        The default implementation is to use `jsonpickle`.  If you would like some other format
        for your pre-processed data, override this method.
        """

        return jsonpickle.dumps(instance)

    def deserialize_instance(self, string: str) -> Instance:
        """
        Deserializes an `Instance` from a string.  We use this when reading processed data from a
        cache.

        The default implementation is to use `jsonpickle`.  If you would like some other format
        for your pre-processed data, override this method.
        """

        return jsonpickle.loads(string)  # type: ignore<|MERGE_RESOLUTION|>--- conflicted
+++ resolved
@@ -134,12 +134,6 @@
     def __iter__(self) -> Iterator[Instance]:
         from torch import distributed
 
-<<<<<<< HEAD
-=======
-        logger.info(
-            "Returning instances i%%%d==%d", distributed.get_world_size(), distributed.get_rank()
-        )
->>>>>>> e52fea28
         return itertools.islice(
             iter(self.inner), distributed.get_rank(), None, distributed.get_world_size()
         )
@@ -178,17 +172,10 @@
         unique for any combination of code and parameters that you use.  That is, if you pass a
         directory here, we will use any existing cache files in that directory _regardless of the
         parameters you set for this DatasetReader!_
-<<<<<<< HEAD
-    max_instances : `int`, optional (default=None)
-        If given, will stop reading after this many instances. This is a useful setting for debugging.
-        Setting this disables caching.
-    manual_distributed_sharding: `bool`, optional (default=False)
-=======
     max_instances : `int`, optional (default=`None`)
         If given, will stop reading after this many instances. This is a useful setting for debugging.
         Setting this disables caching.
     manual_distributed_sharding: `bool`, optional (default=`False`)
->>>>>>> e52fea28
         By default, when used in a distributed setting, `DatasetReader` makes sure that each
         worker process only receives a subset of the data. It does this by reading the whole
         dataset in each worker, but filtering out the instances that are not needed. If you
@@ -271,14 +258,11 @@
             if not self.manual_distributed_sharding and util.is_distributed():
                 from torch import distributed
 
-<<<<<<< HEAD
-=======
                 logger.info(
                     "Returning instances i%%%d==%d",
                     distributed.get_world_size(),
                     distributed.get_rank(),
                 )
->>>>>>> e52fea28
                 instances = itertools.islice(
                     instances, distributed.get_rank(), None, distributed.get_world_size()
                 )
